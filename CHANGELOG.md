--- conflicted
+++ resolved
@@ -1,11 +1,9 @@
-<<<<<<< HEAD
 ## 4.74.0 (Unreleased)
-=======
-## 4.73.1 (Unreleased)
+
+## 4.73.1 (July 13, 2023)
 
 BUG FIXES:
 * monitoring: fixed an issue causing `google_monitoring_monitored_project` to appear to be deleted
->>>>>>> 82206258
 
 ## 4.73.0 (July 10, 2023)
 
@@ -22,14 +20,11 @@
 
 BUG FIXES:
 * networkservices: increased default timeout for `google_network_services_edge_cache_keyset` to 90m ([#15024](https://github.com/hashicorp/terraform-provider-google/pull/15024))
-<<<<<<< HEAD
 
 ## 4.72.1 (July 6, 2023)
 
 BUG FIXES:
 * compute: fixed an issue in `google_compute_instance_template` where initialize params stopped the `disk.disk_size_gb` field being used ([#15054](https://github.com/hashicorp/terraform-provider-google/pull/15054))
-=======
->>>>>>> 82206258
 
 ## 4.72.0 (July 3, 2023)
 
